--- conflicted
+++ resolved
@@ -58,17 +58,17 @@
 // RunConfig contains configuration for running an instance from a source
 // AMI and details on how to access that launched image.
 type RunConfig struct {
-<<<<<<< HEAD
 	AssociatePublicIpAddress          bool                       `mapstructure:"associate_public_ip_address"`
 	AvailabilityZone                  string                     `mapstructure:"availability_zone"`
+	BlockDurationMinutes              int64                      `mapstructure:"block_duration_minutes"`
 	DisableStopInstance               bool                       `mapstructure:"disable_stop_instance"`
 	EbsOptimized                      bool                       `mapstructure:"ebs_optimized"`
 	EnableT2Unlimited                 bool                       `mapstructure:"enable_t2_unlimited"`
 	IamInstanceProfile                string                     `mapstructure:"iam_instance_profile"`
 	InstanceInitiatedShutdownBehavior string                     `mapstructure:"shutdown_behavior"`
 	InstanceType                      string                     `mapstructure:"instance_type"`
+	SecurityGroupFilter               SecurityGroupFilterOptions `mapstructure:"security_group_filter"`
 	RunTags                           map[string]string          `mapstructure:"run_tags"`
-	SecurityGroupFilter               SecurityGroupFilterOptions `mapstructure:"security_group_filter"`
 	SecurityGroupId                   string                     `mapstructure:"security_group_id"`
 	SecurityGroupIds                  []string                   `mapstructure:"security_group_ids"`
 	SourceAmi                         string                     `mapstructure:"source_ami"`
@@ -85,32 +85,6 @@
 	VpcFilter                         VpcFilterOptions           `mapstructure:"vpc_filter"`
 	VpcId                             string                     `mapstructure:"vpc_id"`
 	WindowsPasswordTimeout            time.Duration              `mapstructure:"windows_password_timeout"`
-=======
-	AssociatePublicIpAddress          bool              `mapstructure:"associate_public_ip_address"`
-	AvailabilityZone                  string            `mapstructure:"availability_zone"`
-	BlockDurationMinutes              int64             `mapstructure:"block_duration_minutes"`
-	DisableStopInstance               bool              `mapstructure:"disable_stop_instance"`
-	EbsOptimized                      bool              `mapstructure:"ebs_optimized"`
-	EnableT2Unlimited                 bool              `mapstructure:"enable_t2_unlimited"`
-	IamInstanceProfile                string            `mapstructure:"iam_instance_profile"`
-	InstanceInitiatedShutdownBehavior string            `mapstructure:"shutdown_behavior"`
-	InstanceType                      string            `mapstructure:"instance_type"`
-	RunTags                           map[string]string `mapstructure:"run_tags"`
-	SecurityGroupId                   string            `mapstructure:"security_group_id"`
-	SecurityGroupIds                  []string          `mapstructure:"security_group_ids"`
-	SourceAmi                         string            `mapstructure:"source_ami"`
-	SourceAmiFilter                   AmiFilterOptions  `mapstructure:"source_ami_filter"`
-	SpotPrice                         string            `mapstructure:"spot_price"`
-	SpotPriceAutoProduct              string            `mapstructure:"spot_price_auto_product"`
-	SpotTags                          map[string]string `mapstructure:"spot_tags"`
-	SubnetId                          string            `mapstructure:"subnet_id"`
-	TemporaryKeyPairName              string            `mapstructure:"temporary_key_pair_name"`
-	TemporarySGSourceCidr             string            `mapstructure:"temporary_security_group_source_cidr"`
-	UserData                          string            `mapstructure:"user_data"`
-	UserDataFile                      string            `mapstructure:"user_data_file"`
-	VpcId                             string            `mapstructure:"vpc_id"`
-	WindowsPasswordTimeout            time.Duration     `mapstructure:"windows_password_timeout"`
->>>>>>> 89e43e77
 
 	// Communicator settings
 	Comm communicator.Config `mapstructure:",squash"`
