--- conflicted
+++ resolved
@@ -26,39 +26,33 @@
 type Config struct {
 	common.PackerConfig `mapstructure:",squash"`
 	Comm                communicator.Config `mapstructure:",squash"`
-<<<<<<< HEAD
-	// The JSON file containing your account
-	// credentials. Not required if you run Packer on a GCE instance with a
-	// service account. Instructions for creating the file or using service
-	// accounts are above.
+
+	// The JSON file containing your account credentials. Not required if you
+	// run Packer on a GCE instance with a service account. Instructions for
+	// creating the file or using service accounts are above.
 	AccountFile string `mapstructure:"account_file" required:"false"`
-	// The project ID that will be used to launch
-	// instances and store images.
+	// The project ID that will be used to launch instances and store images.
 	ProjectId string `mapstructure:"project_id" required:"true"`
-	// Full or partial URL of the guest accelerator
-	// type. GPU accelerators can only be used with
-	// "on_host_maintenance": "TERMINATE" option set. Example:
+	// Full or partial URL of the guest accelerator type. GPU accelerators can
+	// only be used with "on_host_maintenance": "TERMINATE" option set.
+	// Example:
 	// "projects/project_id/zones/europe-west1-b/acceleratorTypes/nvidia-tesla-k80"
 	AcceleratorType string `mapstructure:"accelerator_type" required:"false"`
-	// Number of guest accelerator cards to add to
-	// the launched instance.
+	// Number of guest accelerator cards to add to the launched instance.
 	AcceleratorCount int64 `mapstructure:"accelerator_count" required:"false"`
-	// The name of a pre-allocated static external IP
-	// address. Note, must be the name and not the actual IP address.
+	// The name of a pre-allocated static external IP address. Note, must be
+	// the name and not the actual IP address.
 	Address string `mapstructure:"address" required:"false"`
-	// If true, the default service
-	// account will not be used if service_account_email is not specified. Set
-	// this value to true and omit service_account_email to provision a VM with
-	// no service account.
+	// If true, the default service account will not be used if
+	// service_account_email is not specified. Set this value to true and omit
+	// service_account_email to provision a VM with no service account.
 	DisableDefaultServiceAccount bool `mapstructure:"disable_default_service_account" required:"false"`
-	// The name of the disk, if unset the instance name
-	// will be used.
+	// The name of the disk, if unset the instance name will be used.
 	DiskName string `mapstructure:"disk_name" required:"false"`
-	// The size of the disk in GB. This defaults to 10,
-	// which is 10GB.
+	// The size of the disk in GB. This defaults to 10, which is 10GB.
 	DiskSizeGb int64 `mapstructure:"disk_size" required:"false"`
-	// Type of disk used to back your instance, like
-	// pd-ssd or pd-standard. Defaults to pd-standard.
+	// Type of disk used to back your instance, like pd-ssd or pd-standard.
+	// Defaults to pd-standard.
 	DiskType string `mapstructure:"disk_type" required:"false"`
 	// The unique name of the resulting image. Defaults to
 	// "packer-{{timestamp}}".
@@ -67,140 +61,89 @@
 	ImageDescription string `mapstructure:"image_description" required:"false"`
 	// Image encryption key to apply to the created image. Possible values:
 	ImageEncryptionKey *compute.CustomerEncryptionKey `mapstructure:"image_encryption_key" required:"false"`
-	// The name of the image family to which the
-	// resulting image belongs. You can create disks by specifying an image family
-	// instead of a specific image name. The image family always returns its
-	// latest image that is not deprecated.
+	// The name of the image family to which the resulting image belongs. You
+	// can create disks by specifying an image family instead of a specific
+	// image name. The image family always returns its latest image that is not
+	// deprecated.
 	ImageFamily string `mapstructure:"image_family" required:"false"`
-	// Key/value pair labels to
-	// apply to the created image.
+	// Key/value pair labels to apply to the created image.
 	ImageLabels map[string]string `mapstructure:"image_labels" required:"false"`
-	// Licenses to apply to the created
-	// image.
+	// Licenses to apply to the created image.
 	ImageLicenses []string `mapstructure:"image_licenses" required:"false"`
-	// A name to give the launched instance. Beware
-	// that this must be unique. Defaults to "packer-{{uuid}}".
+	// A name to give the launched instance. Beware that this must be unique.
+	// Defaults to "packer-{{uuid}}".
 	InstanceName string `mapstructure:"instance_name" required:"false"`
-	// Key/value pair labels to apply to
-	// the launched instance.
+	// Key/value pair labels to apply to the launched instance.
 	Labels map[string]string `mapstructure:"labels" required:"false"`
 	// The machine type. Defaults to "n1-standard-1".
 	MachineType string `mapstructure:"machine_type" required:"false"`
-	// Metadata applied to the launched
-	// instance.
+	// Metadata applied to the launched instance.
 	Metadata map[string]string `mapstructure:"metadata" required:"false"`
-	// A Minimum CPU Platform for VM Instance.
-	// Availability and default CPU platforms vary across zones, based on the
-	// hardware available in each GCP zone.
-	// Details
+	// Metadata applied to the launched instance. Values are files.
+	MetadataFiles map[string]string `mapstructure:"metadata_files"`
+	// A Minimum CPU Platform for VM Instance. Availability and default CPU
+	// platforms vary across zones, based on the hardware available in each GCP
+	// zone. Details
 	MinCpuPlatform string `mapstructure:"min_cpu_platform" required:"false"`
-	// The Google Compute network id or URL to use for the
-	// launched instance. Defaults to "default". If the value is not a URL, it
-	// will be interpolated to
+	// The Google Compute network id or URL to use for the launched instance.
+	// Defaults to "default". If the value is not a URL, it will be
+	// interpolated to
 	// projects/((network_project_id))/global/networks/((network)). This value
 	// is not required if a subnet is specified.
 	Network string `mapstructure:"network" required:"false"`
-	// The project ID for the network and
-	// subnetwork to use for launched instance. Defaults to project_id.
+	// The project ID for the network and subnetwork to use for launched
+	// instance. Defaults to project_id.
 	NetworkProjectId string `mapstructure:"network_project_id" required:"false"`
-	// If true, the instance will not have an
-	// external IP. use_internal_ip must be true if this property is true.
+	// If true, the instance will not have an external IP. use_internal_ip must
+	// be true if this property is true.
 	OmitExternalIP bool `mapstructure:"omit_external_ip" required:"false"`
-	// Sets Host Maintenance Option. Valid
-	// choices are MIGRATE and TERMINATE. Please see GCE Instance Scheduling
-	// Options,
-	// as not all machine_types support MIGRATE (i.e. machines with GPUs). If
-	// preemptible is true this can only be TERMINATE. If preemptible is false,
-	// it defaults to MIGRATE
+	// Sets Host Maintenance Option. Valid choices are MIGRATE and TERMINATE.
+	// Please see GCE Instance Scheduling Options, as not all machine_types
+	// support MIGRATE (i.e. machines with GPUs). If preemptible is true this
+	// can only be TERMINATE. If preemptible is false, it defaults to MIGRATE
 	OnHostMaintenance string `mapstructure:"on_host_maintenance" required:"false"`
 	// If true, launch a preemptible instance.
 	Preemptible bool `mapstructure:"preemptible" required:"false"`
-	// The time to wait for instance state changes.
-	// Defaults to "5m".
+	// The time to wait for instance state changes. Defaults to "5m".
 	RawStateTimeout string `mapstructure:"state_timeout" required:"false"`
-	// The region in which to launch the instance. Defaults to
-	// the region hosting the specified zone.
+	// The region in which to launch the instance. Defaults to the region
+	// hosting the specified zone.
 	Region string `mapstructure:"region" required:"false"`
-	// The service account scopes for launched
-	// instance. Defaults to:
+	// The service account scopes for launched instance. Defaults to:
 	Scopes []string `mapstructure:"scopes" required:"false"`
-	// The service account to be used for
-	// launched instance. Defaults to the project's default service account unless
-	// disable_default_service_account is true.
+	// The service account to be used for launched instance. Defaults to the
+	// project's default service account unless disable_default_service_account
+	// is true.
 	ServiceAccountEmail string `mapstructure:"service_account_email" required:"false"`
-	// The source image to use to create the new image
-	// from. You can also specify source_image_family instead. If both
-	// source_image and source_image_family are specified, source_image
-	// takes precedence. Example: "debian-8-jessie-v20161027"
+	// The source image to use to create the new image from. You can also
+	// specify source_image_family instead. If both source_image and
+	// source_image_family are specified, source_image takes precedence.
+	// Example: "debian-8-jessie-v20161027"
 	SourceImage string `mapstructure:"source_image" required:"true"`
-	// The source image family to use to create
-	// the new image from. The image family always returns its latest image that
-	// is not deprecated. Example: "debian-8".
+	// The source image family to use to create the new image from. The image
+	// family always returns its latest image that is not deprecated. Example:
+	// "debian-8".
 	SourceImageFamily string `mapstructure:"source_image_family" required:"true"`
-	// The project ID of the project
-	// containing the source image.
+	// The project ID of the project containing the source image.
 	SourceImageProjectId string `mapstructure:"source_image_project_id" required:"false"`
-	// The path to a startup script to run on the
-	// VM from which the image will be made.
+	// The path to a startup script to run on the VM from which the image will
+	// be made.
 	StartupScriptFile string `mapstructure:"startup_script_file" required:"false"`
-	// The Google Compute subnetwork id or URL to use for
-	// the launched instance. Only required if the network has been created with
-	// custom subnetting. Note, the region of the subnetwork must match the
-	// region or zone in which the VM is launched. If the value is not a URL,
-	// it will be interpolated to
+	// The Google Compute subnetwork id or URL to use for the launched
+	// instance. Only required if the network has been created with custom
+	// subnetting. Note, the region of the subnetwork must match the region or
+	// zone in which the VM is launched. If the value is not a URL, it will be
+	// interpolated to
 	// projects/((network_project_id))/regions/((region))/subnetworks/((subnetwork))
 	Subnetwork string `mapstructure:"subnetwork" required:"false"`
-	// Assign network tags to apply firewall rules to
-	// VM instance.
+	// Assign network tags to apply firewall rules to VM instance.
 	Tags []string `mapstructure:"tags" required:"false"`
-	// If true, use the instance's internal IP
-	// instead of its external IP during building.
+	// If true, use the instance's internal IP instead of its external IP
+	// during building.
 	UseInternalIP bool `mapstructure:"use_internal_ip" required:"false"`
-	// The zone in which to launch the instance used to create
-	// the image. Example: "us-central1-a"
+	// The zone in which to launch the instance used to create the image.
+	// Example: "us-central1-a"
 	Zone string `mapstructure:"zone" required:"true"`
-=======
-
-	AccountFile string `mapstructure:"account_file"`
-	ProjectId   string `mapstructure:"project_id"`
-
-	AcceleratorType              string                         `mapstructure:"accelerator_type"`
-	AcceleratorCount             int64                          `mapstructure:"accelerator_count"`
-	Address                      string                         `mapstructure:"address"`
-	DisableDefaultServiceAccount bool                           `mapstructure:"disable_default_service_account"`
-	DiskName                     string                         `mapstructure:"disk_name"`
-	DiskSizeGb                   int64                          `mapstructure:"disk_size"`
-	DiskType                     string                         `mapstructure:"disk_type"`
-	ImageName                    string                         `mapstructure:"image_name"`
-	ImageDescription             string                         `mapstructure:"image_description"`
-	ImageEncryptionKey           *compute.CustomerEncryptionKey `mapstructure:"image_encryption_key"`
-	ImageFamily                  string                         `mapstructure:"image_family"`
-	ImageLabels                  map[string]string              `mapstructure:"image_labels"`
-	ImageLicenses                []string                       `mapstructure:"image_licenses"`
-	InstanceName                 string                         `mapstructure:"instance_name"`
-	Labels                       map[string]string              `mapstructure:"labels"`
-	MachineType                  string                         `mapstructure:"machine_type"`
-	Metadata                     map[string]string              `mapstructure:"metadata"`
-	MinCpuPlatform               string                         `mapstructure:"min_cpu_platform"`
-	Network                      string                         `mapstructure:"network"`
-	NetworkProjectId             string                         `mapstructure:"network_project_id"`
-	OmitExternalIP               bool                           `mapstructure:"omit_external_ip"`
-	OnHostMaintenance            string                         `mapstructure:"on_host_maintenance"`
-	Preemptible                  bool                           `mapstructure:"preemptible"`
-	RawStateTimeout              string                         `mapstructure:"state_timeout"`
-	Region                       string                         `mapstructure:"region"`
-	Scopes                       []string                       `mapstructure:"scopes"`
-	ServiceAccountEmail          string                         `mapstructure:"service_account_email"`
-	SourceImage                  string                         `mapstructure:"source_image"`
-	SourceImageFamily            string                         `mapstructure:"source_image_family"`
-	SourceImageProjectId         string                         `mapstructure:"source_image_project_id"`
-	StartupScriptFile            string                         `mapstructure:"startup_script_file"`
-	Subnetwork                   string                         `mapstructure:"subnetwork"`
-	Tags                         []string                       `mapstructure:"tags"`
-	UseInternalIP                bool                           `mapstructure:"use_internal_ip"`
-	MetadataFiles                map[string]string              `mapstructure:"metadata_files"`
-	Zone                         string                         `mapstructure:"zone"`
->>>>>>> ccd4397f
 
 	Account            AccountFile
 	stateTimeout       time.Duration
