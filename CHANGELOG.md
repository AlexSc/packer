--- conflicted
+++ resolved
@@ -13,16 +13,13 @@
 
 * builder/amazon: Added `ssh_private_key_file` option [GH-971]
 * builder/qemu: User variable expansion in `ssh_key_path` [GH-918]
+* builder/virtualbox: Support an `export_opts` option which allows
+  specifying arbitrary arguments when exporting the VM. [GH-945]
 * builder/vmware: Workstation 10 support for Linux. [GH-900]
-<<<<<<< HEAD
 * builder/vmware: add cloning support on Windows [GH-824]
 * command/build: Added '-parallel' flag so you can disable parallelization
   with `-no-parallel`. [GH-924]
 * provisioner/ansible: Add inventory_file option [GH-1006]
-=======
-* builder/virtualbox: Support an `export_opts` option which allows
-  specifying arbitrary arguments when exporting the VM.
->>>>>>> 128f555a
 
 BUG FIXES:
 
@@ -35,7 +32,7 @@
 * builder/openstack: Return proper error on invalid instance states [GH-1018]
 * builder/virtualbox-iso: Retry unregister a few times to deal with
   VBoxManage randomness. [GH-915]
-* provisioner/ansible: Fix paths when provisioning Linux from 
+* provisioner/ansible: Fix paths when provisioning Linux from
   Windows [GH-963]
 * provisioner/ansible: set cwd to staging directory [GH-1016]
 * provisioners/chef-client: Don't chown directory with Ubuntu. [GH-939]
