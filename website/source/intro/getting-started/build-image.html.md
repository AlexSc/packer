---
layout: intro
sidebar_current: intro-getting-started-build-image
page_title: Build an Image - Getting Started
description: |-
  With Packer installed, let's just dive right into it and build our first
  image. Our first image will be an Amazon EC2 AMI with Redis pre-installed.
  This is just an example. Packer can create images for many platforms with
  anything pre-installed.
---

# Build an Image

With Packer installed, let's just dive right into it and build our first image.
Our first image will be an [Amazon EC2 AMI](https://aws.amazon.com/ec2/).
This is just an example. Packer can create images for [many platforms][platforms].

If you don't have an AWS account, [create one now](https://aws.amazon.com/free/).
For the example, we'll use a "t2.micro" instance to build our image, which
qualifies under the AWS [free-tier](https://aws.amazon.com/free/), meaning it
will be free. If you already have an AWS account, you may be charged some amount
of money, but it shouldn't be more than a few cents.

-> **Note:** If you're not using an account that qualifies under the AWS
free-tier, you may be charged to run these examples. The charge should only be a
few cents, but we're not responsible if it ends up being more.

Packer can build images for [many platforms][platforms] other than
AWS, but AWS requires no additional software installed on your computer and
their [free-tier](https://aws.amazon.com/free/) makes it free to use for most
people. This is why we chose to use AWS for the example. If you're uncomfortable
setting up an AWS account, feel free to follow along as the basic principles
apply to the other platforms as well.

## The Template

The configuration file used to define what image we want built and how is called
a *template* in Packer terminology. The format of a template is simple
[JSON](http://www.json.org/). JSON struck the best balance between
human-editable and machine-editable, allowing both hand-made templates as well
as machine generated templates to easily be made.

We'll start by creating the entire template, then we'll go over each section
briefly. Create a file `example.json` and fill it with the following contents:

```json
{
  "variables": {
    "aws_access_key": "",
    "aws_secret_key": ""
  },
  "builders": [{
    "type": "amazon-ebs",
    "access_key": "{{user `aws_access_key`}}",
    "secret_key": "{{user `aws_secret_key`}}",
    "region": "us-east-1",
    "source_ami_filter": {
      "filters": {
      "virtualization-type": "hvm",
      "name": "ubuntu/images/*ubuntu-xenial-16.04-amd64-server-*",
      "root-device-type": "ebs"
      },
      "owners": ["099720109477"],
      "most_recent": true
    },
    "instance_type": "t2.micro",
    "ssh_username": "ubuntu",
    "ami_name": "packer-example {{timestamp}}"
  }]
}
```

When building, you'll pass in `aws_access_key` and `aws_secret_key` as
[user variables](/docs/templates/user-variables.html), keeping your secret keys
out of the template. You can create security credentials on [this
page](https://console.aws.amazon.com/iam/home?#security_credential). An example
IAM policy document can be found in the [Amazon EC2 builder
docs](/docs/builders/amazon.html).

This is a basic template that is ready-to-go. It should be immediately
recognizable as a normal, basic JSON object. Within the object, the `builders`
section contains an array of JSON objects configuring a specific *builder*. A
builder is a component of Packer that is responsible for creating a machine and
turning that machine into an image.

In this case, we're only configuring a single builder of type `amazon-ebs`. This
is the Amazon EC2 AMI builder that ships with Packer. This builder builds an
EBS-backed AMI by launching a source AMI, provisioning on top of that, and
re-packaging it into a new AMI.

The additional keys within the object are configuration for this builder,
specifying things such as access keys, the source AMI to build from and more.
The exact set of configuration variables available for a builder are specific to
each builder and can be found within the [documentation](/docs/index.html).

Before we take this template and build an image from it, let's validate the
template by running `packer validate example.json`. This command checks the
syntax as well as the configuration values to verify they look valid. The output
should look similar to below, because the template should be valid. If there are
any errors, this command will tell you.

```text
$ packer validate example.json
Template validated successfully.
```

Next, let's build the image from this template.

An astute reader may notice that we said earlier we'd be building an image with
Redis pre-installed, and yet the template we made doesn't reference Redis
anywhere. In fact, this part of the documentation will only cover making a first
basic, non-provisioned image. The next section on provisioning will cover
installing Redis.

## Your First Image

With a properly validated template. It is time to build your first image. This
is done by calling `packer build` with the template file. The output should look
similar to below. Note that this process typically takes a few minutes.

-> **Note:** For the tutorial it is convenient to use the credentials in the
command line. However, it is potentially insecure. See our documentation for
other ways to [specify Amazon credentials](/docs/builders/amazon.html#specifying-amazon-credentials).

-> **Note:** When using packer on Windows, replace the single-quotes in the
command below with double-quotes.

```text
$ packer build \
    -var 'aws_access_key=YOUR ACCESS KEY' \
    -var 'aws_secret_key=YOUR SECRET KEY' \
    example.json
==> amazon-ebs: amazon-ebs output will be in this color.

==> amazon-ebs: Creating temporary keypair for this instance...
==> amazon-ebs: Creating temporary security group for this instance...
==> amazon-ebs: Authorizing SSH access on the temporary security group...
==> amazon-ebs: Launching a source AWS instance...
==> amazon-ebs: Waiting for instance to become ready...
==> amazon-ebs: Connecting to the instance via SSH...
==> amazon-ebs: Stopping the source instance...
==> amazon-ebs: Waiting for the instance to stop...
==> amazon-ebs: Creating the AMI: packer-example 1371856345
==> amazon-ebs: AMI: ami-19601070
==> amazon-ebs: Waiting for AMI to become ready...
==> amazon-ebs: Terminating the source AWS instance...
==> amazon-ebs: Deleting temporary security group...
==> amazon-ebs: Deleting temporary keypair...
==> amazon-ebs: Build finished.

==> Builds finished. The artifacts of successful builds are:
--> amazon-ebs: AMIs were created:

us-east-1: ami-19601070
```

At the end of running `packer build`, Packer outputs the *artifacts* that were
created as part of the build. Artifacts are the results of a build, and
typically represent an ID (such as in the case of an AMI) or a set of files
(such as for a VMware virtual machine). In this example, we only have a single
artifact: the AMI in us-east-1 that was created.

This AMI is ready to use. If you wanted you could go and launch this AMI right
now and it would work great.

-> **Note:** Your AMI ID will surely be different than the one above. If you
try to launch the one in the example output above, you will get an error. If you
want to try to launch your AMI, get the ID from the Packer output.

-> **Note:** If you see a `VPCResourceNotSpecified` error, Packer might not be
able to determine the default VPC, which the `t2` instance types require. This
can happen if you created your AWS account before `2013-12-04`.  You can either
change the `instance_type` to `m3.medium`, or specify a VPC. Please see
http://docs.aws.amazon.com/AmazonVPC/latest/UserGuide/default-vpc.html for more
information. If you specify a `vpc_id`, you will also need to set `subnet_id`.
Unless you modify your subnet's [IPv4 public addressing attribute](
http://docs.aws.amazon.com/AmazonVPC/latest/UserGuide/vpc-ip-addressing.html#subnet-public-ip),
you will also need to set `associate_public_ip_address` to `true`, or set up a
[VPN](http://docs.aws.amazon.com/AmazonVPC/latest/UserGuide/VPC_VPN.html).

## Managing the Image

Packer only builds images. It does not attempt to manage them in any way. After
they're built, it is up to you to launch or destroy them as you see fit. If you
want to store and namespace images for quick reference, you can use [Atlas by
HashiCorp](https://atlas.hashicorp.com). We'll cover remotely building and
storing images at the end of this getting started guide.

After running the above example, your AWS account now has an AMI associated with
it. AMIs are stored in S3 by Amazon, so unless you want to be charged about
$0.01 per month, you'll probably want to remove it. Remove the AMI by first
deregistering it on the [AWS AMI management
page](https://console.aws.amazon.com/ec2/home?region=us-east-1#s=Images). Next,
delete the associated snapshot on the [AWS snapshot management
page](https://console.aws.amazon.com/ec2/home?region=us-east-1#s=Snapshots).

Congratulations! You've just built your first image with Packer. Although the
image was pretty useless in this case (nothing was changed about it), this page
should've given you a general idea of how Packer works, what templates are and
how to validate and build templates into machine images.

## Some more examples:

### Another GNU/Linux Example, with provisioners:
Create a file named `welcome.txt` and add the following:

```
WELCOME TO PACKER!
```

Create a file named `example.sh` and add the following:

<<<<<<< HEAD
```bash
=======
```
>>>>>>> fa5c6d2e
#!/bin/bash
echo "hello"
```

Set your access key and id as environment variables, so we don't need to pass
them in through the command line:

```
export AWS_ACCESS_KEY_ID=MYACCESSKEYID
export AWS_SECRET_ACCESS_KEY=MYSECRETACCESSKEY
```

Now save the following text in a file named `firstrun.json`:

```json
{
    "variables": {
        "aws_access_key": "{{env `AWS_ACCESS_KEY_ID`}}",
        "aws_secret_key": "{{env `AWS_SECRET_ACCESS_KEY`}}",
        "region":         "us-east-1"
    },
    "builders": [
        {
            "access_key": "{{user `aws_access_key`}}",
            "ami_name": "packer-linux-aws-demo-{{timestamp}}",
            "instance_type": "t2.micro",
            "region": "us-east-1",
            "secret_key": "{{user `aws_secret_key`}}",
            "source_ami_filter": {
              "filters": {
              "virtualization-type": "hvm",
              "name": "ubuntu/images/*ubuntu-xenial-16.04-amd64-server-*",
              "root-device-type": "ebs"
              },
              "owners": ["099720109477"],
              "most_recent": true
            },
            "ssh_username": "ubuntu",
            "type": "amazon-ebs"
        }
    ],
    "provisioners": [
        {
            "type": "file",
            "source": "./welcome.txt",
            "destination": "/home/ubuntu/"
        },
        {
            "type": "shell",
            "inline":[
                "ls -al /home/ubuntu",
                "cat /home/ubuntu/welcome.txt"
            ]
        },
        {
            "type": "shell",
            "script": "./example.sh"
        }
    ]
}
```

and to build, run `packer build firstrun.json`

Note that if you wanted to use a `source_ami` instead of a `source_ami_filter`
it might look something like this: `"source_ami": "ami-fce3c696",`

Your output will look like this:

```
amazon-ebs output will be in this color.

==> amazon-ebs: Prevalidating AMI Name: packer-linux-aws-demo-1507231105
    amazon-ebs: Found Image ID: ami-fce3c696
==> amazon-ebs: Creating temporary keypair: packer_59d68581-e3e6-eb35-4ae3-c98d55cfa04f
==> amazon-ebs: Creating temporary security group for this instance: packer_59d68584-cf8a-d0af-ad82-e058593945ea
==> amazon-ebs: Authorizing access to port 22 on the temporary security group...
==> amazon-ebs: Launching a source AWS instance...
==> amazon-ebs: Adding tags to source instance
    amazon-ebs: Adding tag: "Name": "Packer Builder"
    amazon-ebs: Instance ID: i-013e8fb2ced4d714c
==> amazon-ebs: Waiting for instance (i-013e8fb2ced4d714c) to become ready...
==> amazon-ebs: Waiting for SSH to become available...
==> amazon-ebs: Connected to SSH!
==> amazon-ebs: Uploading ./scripts/welcome.txt => /home/ubuntu/
==> amazon-ebs: Provisioning with shell script: /var/folders/8t/0yb5q0_x6mb2jldqq_vjn3lr0000gn/T/packer-shell661094204
    amazon-ebs: total 32
    amazon-ebs: drwxr-xr-x 4 ubuntu ubuntu 4096 Oct  5 19:19 .
    amazon-ebs: drwxr-xr-x 3 root   root   4096 Oct  5 19:19 ..
    amazon-ebs: -rw-r--r-- 1 ubuntu ubuntu  220 Apr  9  2014 .bash_logout
    amazon-ebs: -rw-r--r-- 1 ubuntu ubuntu 3637 Apr  9  2014 .bashrc
    amazon-ebs: drwx------ 2 ubuntu ubuntu 4096 Oct  5 19:19 .cache
    amazon-ebs: -rw-r--r-- 1 ubuntu ubuntu  675 Apr  9  2014 .profile
    amazon-ebs: drwx------ 2 ubuntu ubuntu 4096 Oct  5 19:19 .ssh
    amazon-ebs: -rw-r--r-- 1 ubuntu ubuntu   18 Oct  5 19:19 welcome.txt
    amazon-ebs: WELCOME TO PACKER!
==> amazon-ebs: Provisioning with shell script: ./example.sh
    amazon-ebs: hello
==> amazon-ebs: Stopping the source instance...
    amazon-ebs: Stopping instance, attempt 1
==> amazon-ebs: Waiting for the instance to stop...
==> amazon-ebs: Creating the AMI: packer-linux-aws-demo-1507231105
    amazon-ebs: AMI: ami-f76ea98d
==> amazon-ebs: Waiting for AMI to become ready...
```

### A Windows Example

As with the GNU/Linux example above, should you decide to follow along and
build an AMI from the example template, provided you qualify for free tier
usage, you should not be charged for actually building the AMI.
However, please note that you will be charged for storage of the snapshot
associated with any AMI that you create.
If you wish to avoid further charges, follow the steps in the [Managing the
Image](/intro/getting-started/build-image.html#managing-the-image) section
above to deregister the created AMI and delete the associated snapshot once
you're done.

Again, in this example, we are making use of an existing AMI available from
the Amazon marketplace as the *source* or starting point for building our
own AMI. In brief, Packer will spin up the source AMI, connect to it and then
run whatever commands or scripts we've configured in our build template to
customize the image. Finally, when all is done, Packer will wrap the whole
customized package up into a brand new AMI that will be available from the
[AWS AMI management page](
https://console.aws.amazon.com/ec2/home?region=us-east-1#s=Images). Any
instances we subsequently create from this AMI will have our all of our
customizations baked in. This is the core benefit we are looking to
achieve from using the [Amazon EBS builder](/docs/builders/amazon-ebs.html)
in this example.

Now, all this sounds simple enough right? Well, actually it turns out we
need to put in just a *bit* more effort to get things working as we'd like...

Here's the issue: Out of the box, the instance created from our source AMI
is not configured to allow Packer to connect to it. So how do we fix it so
that Packer can connect in and customize our instance?

Well, it turns out that Amazon provides a mechanism that allows us to run a
set of *pre-supplied* commands within the instance shortly after the instance
starts. Even better, Packer is aware of this mechanism. This gives us the
ability to supply Packer with the commands required to configure the instance
for a remote connection *in advance*. Once the commands are run, Packer
will be able to connect directly in to the instance and make the
customizations we need.

Here's a basic example of a file that will configure the instance to allow
Packer to connect in over WinRM. As you will see, we will tell Packer about
our intentions by referencing this file and the commands within it from
within the `"builders"` section of our
[build template](/docs/templates/index.html) that we will create later.

Note the `<powershell>` and `</powershell>` tags at the top and bottom of
the file. These tags tell Amazon we'd like to run the enclosed code with
PowerShell. You can also use `<script></script>` tags to enclose any commands
that you would normally run in a Command Prompt window. See
[Running Commands on Your Windows Instance at Launch](
http://docs.aws.amazon.com/AWSEC2/latest/WindowsGuide/ec2-windows-user-data.html)
for more info about what's going on behind the scenes here.

```powershell
<powershell>
# Set administrator password
net user Administrator SuperS3cr3t!
wmic useraccount where "name='Administrator'" set PasswordExpires=FALSE

# First, make sure WinRM can't be connected to
netsh advfirewall firewall set rule name="Windows Remote Management (HTTP-In)" new enable=yes action=block

# Delete any existing WinRM listeners
winrm delete winrm/config/listener?Address=*+Transport=HTTP  2>$Null
winrm delete winrm/config/listener?Address=*+Transport=HTTPS 2>$Null

# Create a new WinRM listener and configure
winrm create winrm/config/listener?Address=*+Transport=HTTP
winrm set winrm/config/winrs '@{MaxMemoryPerShellMB="0"}'
winrm set winrm/config '@{MaxTimeoutms="7200000"}'
winrm set winrm/config/service '@{AllowUnencrypted="true"}'
winrm set winrm/config/service '@{MaxConcurrentOperationsPerUser="12000"}'
winrm set winrm/config/service/auth '@{Basic="true"}'
winrm set winrm/config/client/auth '@{Basic="true"}'

# Configure UAC to allow privilege elevation in remote shells
$Key = 'HKLM:\SOFTWARE\Microsoft\Windows\CurrentVersion\Policies\System'
$Setting = 'LocalAccountTokenFilterPolicy'
Set-ItemProperty -Path $Key -Name $Setting -Value 1 -Force

# Configure and restart the WinRM Service; Enable the required firewall exception
Stop-Service -Name WinRM
Set-Service -Name WinRM -StartupType Automatic
netsh advfirewall firewall set rule name="Windows Remote Management (HTTP-In)" new action=allow localip=any remoteip=any
Start-Service -Name WinRM
</powershell>
```

Save the above code in a file named `bootstrap_win.txt`.

-> **A quick aside/warning:**  
Windows administrators in the know might be wondering why we haven't simply
used a `winrm quickconfig -q` command in the script above, as this would
*automatically* set up all of the required elements necessary for connecting
over WinRM. Why all the extra effort to configure things manually?  
Well, long and short, use of the `winrm quickconfig -q` command can sometimes
cause the Packer build to fail shortly after the WinRM connection is
established. How?  
1. Among other things, as well as setting up the listener for WinRM, the
quickconfig command also configures the firewall to allow management messages
to be sent over HTTP.  
2. This undoes the previous command in the script that configured the
firewall to prevent this access.  
3. The upshot is that the system is configured and ready to accept WinRM
connections earlier than intended.    
4. If Packer establishes its WinRM connection immediately after execution of
the 'winrm quickconfig -q' command, the later commands within the script that
restart the WinRM service will unceremoniously pull the rug out from under
the connection.  
5. While Packer does *a lot* to ensure the stability of its connection in to
your instance, this sort of abuse can prove to be too much and *may* cause
your Packer build to stall irrecoverably or fail!

Now we've got the business of getting Packer connected to our instance
taken care of, let's get on with the *real* reason we're doing all this,
which is actually configuring and customizing the instance. Again, we do this
with [Provisioners](/docs/provisioners/index.html).

The example config below shows the two different ways of using the [PowerShell
provisioner](/docs/provisioners/powershell.html): `inline` and `script`.
The first example, `inline`, allows you to provide short snippets of code, and
will create the script file for you.  The second example allows you to run more
complex code by providing the path to a script to run on the guest VM.

Here's an example of a `sample_script.ps1` that will work with the environment
variables we will set in our build template; copy the contents into your own
`sample_script.ps1` and provide the path to it in your build template:

```powershell
Write-Host "PACKER_BUILD_NAME is automatically set for you, " -NoNewline
Write-Host "or you can set it in your builder variables; " -NoNewline
Write-Host "The default for this builder is:" $Env:PACKER_BUILD_NAME

Write-Host "Use backticks as the escape character when required in powershell:"
Write-Host "For example, VAR1 from our config is:" $Env:VAR1
Write-Host "Likewise, VAR2 is:" $Env:VAR2
Write-Host "Finally, VAR3 is:" $Env:VAR3
```

Finally, we need to create the actual [build template](
/docs/templates/index.html).
Remember, this template is the core configuration file that Packer uses to
understand what you want to build, and how you want to build it.

As mentioned earlier, the specific builder we are using in this example
is the [Amazon EBS builder](/docs/builders/amazon-ebs.html).
The template below demonstrates use of the [`source_ami_filter`](
/docs/builders/amazon-ebs.html#source_ami_filter) configuration option
available within the builder for automatically selecting the *latest*
suitable source Windows AMI provided by Amazon.
We also use the `user_data_file` configuration option provided by the builder
to reference the bootstrap file we created earlier. As you will recall, our
bootstrap file contained all the commands we needed to supply in advance of
actually spinning up the instance, so that later on, our instance is
configured to allow Packer to connect in to it.

The `"provisioners"` section of the template demonstrates use of the
[powershell](/docs/provisioners/powershell.html) and
[windows-restart](/docs/provisioners/windows-restart.html) provisioners to
customize and control the build process:

```json
{
  "variables": {
    "aws_access_key": "{{env `AWS_ACCESS_KEY_ID`}}",
    "aws_secret_key": "{{env `AWS_SECRET_ACCESS_KEY`}}",
    "region":         "us-east-1"
  },
  "builders": [
    {
      "type": "amazon-ebs",
      "access_key": "{{ user `aws_access_key` }}",
      "secret_key": "{{ user `aws_secret_key` }}",
      "region": "{{ user `region` }}",
      "instance_type": "t2.micro",
      "source_ami_filter": {
        "filters": {
          "virtualization-type": "hvm",
          "name": "*Windows_Server-2012-R2*English-64Bit-Base*",
          "root-device-type": "ebs"
        },
        "most_recent": true,
        "owners": "amazon"
      },
      "ami_name": "packer-demo-{{timestamp}}",
      "user_data_file": "./bootstrap_win.txt",
      "communicator": "winrm",
      "winrm_username": "Administrator",
      "winrm_password": "SuperS3cr3t!"
    }
  ],
  "provisioners": [
    {
      "type": "powershell",
      "environment_vars": ["DEVOPS_LIFE_IMPROVER=PACKER"],
      "inline": "Write-Host \"HELLO NEW USER; WELCOME TO $Env:DEVOPS_LIFE_IMPROVER\""
    },
    {
      "type": "windows-restart"
    },
    {
      "script": "./sample_script.ps1",
      "type": "powershell",
      "environment_vars": [
        "VAR1=A`$Dollar",
        "VAR2=A``Backtick",
        "VAR3=A`'SingleQuote"
      ]
    }
  ]
}
```

Save the build template as `firstrun.json`.

Next we need to set things up so that Packer is able to access and use our
AWS account. Set your access key and id as environment variables, so we
don't need to pass them in through the command line:

```
export AWS_ACCESS_KEY_ID=MYACCESSKEYID
export AWS_SECRET_ACCESS_KEY=MYSECRETACCESSKEY
```

Finally, we can create our new AMI by running `packer build firstrun.json`

You should see output like this:

```
amazon-ebs output will be in this color.

==> amazon-ebs: Prevalidating AMI Name: packer-demo-1507933843
    amazon-ebs: Found Image ID: ami-23d93c59
==> amazon-ebs: Creating temporary keypair: packer_59e13e94-203a-1bca-5327-bebf0d5ad15a
==> amazon-ebs: Creating temporary security group for this instance: packer_59e13ea9-3220-8dab-29c0-ed7f71e221a1
==> amazon-ebs: Authorizing access to port 5985 from 0.0.0.0/0 in the temporary security group...
==> amazon-ebs: Launching a source AWS instance...
==> amazon-ebs: Adding tags to source instance
    amazon-ebs: Adding tag: "Name": "Packer Builder"
    amazon-ebs: Instance ID: i-0349406ac85f02166
==> amazon-ebs: Waiting for instance (i-0349406ac85f02166) to become ready...
==> amazon-ebs: Skipping waiting for password since WinRM password set...
==> amazon-ebs: Waiting for WinRM to become available...
    amazon-ebs: WinRM connected.
==> amazon-ebs: Connected to WinRM!
==> amazon-ebs: Provisioning with Powershell...
==> amazon-ebs: Provisioning with powershell script: /var/folders/15/d0f7gdg13rnd1cxp7tgmr55c0000gn/T/packer-powershell-provisioner175214995
    amazon-ebs: HELLO NEW USER; WELCOME TO PACKER
==> amazon-ebs: Restarting Machine
==> amazon-ebs: Waiting for machine to restart...
    amazon-ebs: WIN-TEM0TDL751M restarted.
==> amazon-ebs: Machine successfully restarted, moving on
==> amazon-ebs: Provisioning with Powershell...
==> amazon-ebs: Provisioning with powershell script: ./sample_script.ps1
    amazon-ebs: PACKER_BUILD_NAME is automatically set for you, or you can set it in your builder variables; The default for this builder is: amazon-ebs
    amazon-ebs: Use backticks as the escape character when required in powershell:
    amazon-ebs: For example, VAR1 from our config is: A$Dollar
    amazon-ebs: Likewise, VAR2 is: A`Backtick
    amazon-ebs: Finally, VAR3 is: A'SingleQuote
==> amazon-ebs: Stopping the source instance...
    amazon-ebs: Stopping instance, attempt 1
==> amazon-ebs: Waiting for the instance to stop...
==> amazon-ebs: Creating the AMI: packer-demo-1507933843
    amazon-ebs: AMI: ami-100fc56a
==> amazon-ebs: Waiting for AMI to become ready...
==> amazon-ebs: Terminating the source AWS instance...
==> amazon-ebs: Cleaning up any extra volumes...
==> amazon-ebs: No volumes to clean up, skipping
==> amazon-ebs: Deleting temporary security group...
==> amazon-ebs: Deleting temporary keypair...
Build 'amazon-ebs' finished.

==> Builds finished. The artifacts of successful builds are:
--> amazon-ebs: AMIs were created:
us-east-1: ami-100fc56a
```

And if you navigate to your EC2 dashboard you should see your shiny new AMI
listed in the main window of the Images -> AMIs section.

Why stop there though?

As you'll see, with one simple change to the template above, it's
just as easy to create your own Windows 2008 or Windows 2016 AMIs. Just
set the value for the name field within `source_ami_filter` as required:

For Windows 2008 SP2:

```
          "name": "*Windows_Server-2008-SP2*English-64Bit-Base*",
```

For Windows 2016:

```
          "name": "*Windows_Server-2016-English-Full-Base*",
```

The bootstrapping and sample provisioning should work the same across all
Windows server versions.

[platforms]: /docs/builders/index.html<|MERGE_RESOLUTION|>--- conflicted
+++ resolved
@@ -210,11 +210,8 @@
 
 Create a file named `example.sh` and add the following:
 
-<<<<<<< HEAD
+
 ```bash
-=======
-```
->>>>>>> fa5c6d2e
 #!/bin/bash
 echo "hello"
 ```
