---
description: |
<<<<<<< HEAD
    The Packer vSphere Template post-processor takes an artifact from the VMware-iso builder, built on ESXi (i.e. remote)
    or an artifact from the vSphere post-processor and allows to mark a VM as a template and leaving it in a path of choice.
=======
    The Packer vSphere Template post-processor takes an artifact from the VMware-iso builder built on ESXi (i.e. remote)
    and allows to mark a VM as a template and leaving it in a path of choice.
>>>>>>> 87f8a2e8
layout: docs
page_title: 'vSphere Template - Post-Processors'
sidebar_current: 'docs-post-processors-vSphere-template'
---

# vSphere Template Post-Processor

Type: `vsphere-template`

The Packer vSphere Template post-processor takes an artifact from the VMware-iso builder, built on ESXi (i.e. remote)
or an artifact from the [vSphere](/docs/post-processors/vsphere.html) post-processor and allows to mark a VM as a
template and leaving it in a path of choice.

## Example

An example is shown below, showing only the post-processor configuration:

``` json
{
   "type": "vsphere-template",
   "host": "vcenter.local",
   "insecure": true,
   "username": "root",
   "password": "secret",
   "datacenter": "mydatacenter",
   "folder": "/packer-templates/os/distro-7"
}
```

## Configuration

There are many configuration options available for the post-processor. They are
segmented below into two categories: required and optional parameters. Within
each category, the available configuration keys are alphabetized.

Required:

-   `host` (string) - The vSphere host that contains the VM built by the vmware-iso.

-   `password` (string) - Password to use to authenticate to the vSphere endpoint.

-   `username` (string) - The username to use to authenticate to the vSphere endpoint.

Optional:

-   `datacenter` (string) - If you have more than one, you will need to specify which one the ESXi used.

-   `folder` (string) - Target path where the template will be created.

<<<<<<< HEAD
-   `insecure` (boolean) - If it's true skip verification of server certificate. Default is false  

## Using the vSphere Template with local builders

Once the [vSphere](/docs/post-processors/vsphere.html) takes an artifact from the VMware builder and uploads it
to a vSphere endpoint, you will likely want to mark that VM as template. Packer can do this for you automatically
using a sequence definition (a collection of post-processors that are treated as as single pipeline, see
[Post-Processors](/docs/templates/post-processors.html) for more information):

``` json
{
  "post-processors": [
    [
      {
        "type": "vsphere",
         ...
      },
      {
        "type": "vsphere-template",
         ...
      }
    ]
  ]
}
```

In the example above, the result of each builder is passed through the defined sequence of post-processors starting
with the `vsphere` post-processor which will upload the artifact to a vSphere endpoint. The resulting artifact is then
passed on to the `vsphere-template` post-processor which handles marking a VM as a template.
=======
-   `insecure` (boolean) - If it's true skip verification of server certificate. Default is false
>>>>>>> 87f8a2e8
<|MERGE_RESOLUTION|>--- conflicted
+++ resolved
@@ -1,12 +1,7 @@
 ---
 description: |
-<<<<<<< HEAD
     The Packer vSphere Template post-processor takes an artifact from the VMware-iso builder, built on ESXi (i.e. remote)
     or an artifact from the vSphere post-processor and allows to mark a VM as a template and leaving it in a path of choice.
-=======
-    The Packer vSphere Template post-processor takes an artifact from the VMware-iso builder built on ESXi (i.e. remote)
-    and allows to mark a VM as a template and leaving it in a path of choice.
->>>>>>> 87f8a2e8
 layout: docs
 page_title: 'vSphere Template - Post-Processors'
 sidebar_current: 'docs-post-processors-vSphere-template'
@@ -56,7 +51,6 @@
 
 -   `folder` (string) - Target path where the template will be created.
 
-<<<<<<< HEAD
 -   `insecure` (boolean) - If it's true skip verification of server certificate. Default is false  
 
 ## Using the vSphere Template with local builders
@@ -85,7 +79,4 @@
 
 In the example above, the result of each builder is passed through the defined sequence of post-processors starting
 with the `vsphere` post-processor which will upload the artifact to a vSphere endpoint. The resulting artifact is then
-passed on to the `vsphere-template` post-processor which handles marking a VM as a template.
-=======
--   `insecure` (boolean) - If it's true skip verification of server certificate. Default is false
->>>>>>> 87f8a2e8
+passed on to the `vsphere-template` post-processor which handles marking a VM as a template.